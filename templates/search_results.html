<!-- templates/search_results.html -->
{% extends 'base.html' %}
{% block title %}Search Results{% endblock %}


{% block head %}
{{ super() }}
{% endblock %}

{% block content %}
<div class="row">
    <!-- Search filters sidebar -->
    <div class="col-md-3">
        <div class="card mb-4">
            <div class="card-header bg-secondary text-white">
                <h5 class="mb-0">Filter Results</h5>
            </div>
            <div class="card-body">
                <form action="/search" method="get">
                    <!-- Always preserve the exact original query -->
                    <input type="hidden" name="q" value="{{ query }}">

                    <!-- Maintain rows per page -->
                    <input type="hidden" name="rows" value="{{ rows }}">

                    <!-- Reset to first page when applying new filters -->
                    <input type="hidden" name="start" value="0">

                    <div class="mb-3">
                        <label for="platform" class="form-label">Platform</label>
                        <select class="form-select" id="platform" name="platform">
                            <option value="">All Platforms</option>
                            {% for platform in platforms %}
                            <option value="{{ platform }}" {% if platform == selected_platform %}selected{% endif %}>{{ platform }}</option>
                            {% endfor %}
                        </select>
                    </div>

                    <div class="mb-3">
                        <label for="type" class="form-label">Content Type</label>
                        <select class="form-select" id="type" name="type">
                            <option value="">All Types</option>
                            {% for type in content_types %}
                            <option value="{{ type }}" {% if type == selected_type %}selected{% endif %}>{{ type }}</option>
                            {% endfor %}
                        </select>
                    </div>

                    <div class="mb-3">
                        <label for="sentiment" class="form-label">Sentiment</label>
                        <select class="form-select" id="sentiment" name="sentiment">
                            <option value="">All Sentiments</option>
                            <option value="positive" {% if selected_sentiment == 'positive' %}selected{% endif %}>Positive</option>
                            <option value="negative" {% if selected_sentiment == 'negative' %}selected{% endif %}>Negative</option>
                            <option value="neutral" {% if selected_sentiment == 'neutral' %}selected{% endif %}>Neutral</option>
                        </select>
                    </div>

                    <div class="mb-3">
                        <label for="feature" class="form-label">Feature Focus</label>
                        <select class="form-select" id="feature" name="feature">
                            <option value="any" {% if selected_feature == 'any' or not selected_feature %}selected{% endif %}>Any Feature</option>
                            {% for feature in features %}
                            {% if feature.id != 'any' %}
                            <option value="{{ feature.id }}" {% if feature.id == selected_feature %}selected{% endif %}>{{ feature.name }}</option>
                            {% endif %}
                            {% endfor %}
                        </select>
                    </div>

                    <div class="mb-3">
                        <label for="start_date" class="form-label">From Date</label>
                        <input type="date" class="form-control" id="start_date" name="start_date" value="{{ start_date }}">
                    </div>

                    <div class="mb-3">
                        <label for="end_date" class="form-label">To Date</label>
                        <input type="date" class="form-control" id="end_date" name="end_date" value="{{ end_date }}">
                    </div>

                    <div class="d-grid">
                        <button type="submit" class="btn btn-primary bg-light text-dark" style="border: 2px solid #808080; font-weight: bold;">Apply Filters</button>
                    </div>
                </form>
            </div>
        </div>

        <div class="card mb-4">
            <div class="card-header bg-secondary text-white">
                <h5 class="mb-0">Quick Searches</h5>
            </div>
            <div class="card-body">
                <ul class="list-group">
                    <li class="list-group-item"><a href="/search?q=subscription+price">Subscription Pricing</a></li>
                    <li class="list-group-item"><a href="/search?q=user+interface">User Interface</a></li>
                    <li class="list-group-item"><a href="/search?q=streaming+quality">Streaming Quality</a></li>
                    <li class="list-group-item"><a href="/search?q=customer+service">Customer Service</a></li>
                    <li class="list-group-item"><a href="/search?q=content+library">Content Library</a></li>
                </ul>
            </div>
        </div>


        <div class="card mb-4">
            <div class="card-header bg-secondary text-white">
                <h5 class="mb-0">About Dataset</h5>
            </div>
            <div class="card-body" style="font-size: 0.7rem;">
                <p>This search engine indexes streaming service opinions from Reddit and other platforms. The dataset includes:</p>
                <ul>
                    <li>Comments and posts from streaming service subreddits</li>
                    <li>Sentiment analysis (positive, negative, neutral)</li>
                    <li>Feature-specific ratings (content quality, pricing, UI/UX, technical performance, customer service)</li>
                    <li>Keywords and entity extraction</li>
                    <li>Post metadata (author, date, score, etc.)</li>
                </ul>
                <p>Use the search filters to explore opinions about specific streaming platforms, features, or sentiments.</p>
            </div>
        </div>
    </div>

    <!-- Main content -->
    <div class="col-md-9">
        <!-- Search results header -->
        <div class="card mb-4" style="border: none;">
            <div class="card-header bg-white text-black d-flex justify-content-between align-items-center" style="border-bottom: none; text-decoration: none;" >
                <form action="/search" method="get" class="input-group w-100">
                    <input type="text" class="form-control" id="q" name="q" placeholder="Search documents..." value="{{ query if query and query.strip() and query != '*:*' else '' }}">
                    <button type="submit" class="btn btn-outline-secondary">
                        &#128269; Search
                    </button>
                    
                    <!-- Hidden fields to preserve filters -->
                    <input type="hidden" name="platform" value="{{ selected_platform or '' }}">
                    <input type="hidden" name="type" value="{{ selected_type or '' }}">
                    <input type="hidden" name="sentiment" value="{{ selected_sentiment or '' }}">
                    <input type="hidden" name="feature" value="{{ selected_feature or 'any' }}">
                    <input type="hidden" name="start_date" value="{{ start_date or '' }}">
                    <input type="hidden" name="end_date" value="{{ end_date or '' }}">
                </form>
            </div>
            <div class="card-body">
                <div class="d-flex justify-content-between align-items-center">
                    <!-- Results count on the left -->
                    <span class="badge bg-white text-dark" style="font-size: 1.4em; font-weight: normal;">{{ num_found }} results found</span>
                    
                    <!-- Visualization selector flush right -->
                    {% if visualizations %}
                    <div>
                        <select id="visualization-select" class="form-select">
                            <option value="" selected>Select a Visualization</option>
                            {% if visualizations.platform_pie %}
                            <option value="platform">Platform Distribution</option>
                            {% endif %}
                            {% if visualizations.type_pie %}
                            <option value="type">Content Type Distribution</option>
                            {% endif %}
                            {% if visualizations.sentiment_bar %}
                            <option value="sentiment">Sentiment Distribution</option>
                            {% endif %}
                            {% if visualizations.time_series %}
                            <option value="time">Timeline</option>
                            {% endif %}
                        </select>
                    </div>
                    {% endif %}
                </div>
                
                <!-- Filters below -->
                <div class="mt-2">
                    {% if selected_platform or selected_type or selected_sentiment or selected_feature and selected_feature != 'any' %}
                    <small class="text-dark">{{ 'Filters:' }}</small>
                        {% if selected_platform %}
                        <span class="badge bg-info me-1">Platform: {{ selected_platform }}</span>
                        {% endif %}
            
                        {% if selected_type %}
                        <span class="badge bg-dark me-1">Type: {{ selected_type }}</span>
                        {% endif %}
            
                        {% if selected_sentiment %}
                        <span class="badge
                            {% if selected_sentiment == 'positive' %}bg-success
                            {% elif selected_sentiment == 'negative' %}bg-danger
                            {% else %}bg-secondary{% endif %} me-1">
                            Sentiment: {{ selected_sentiment }}
                        </span>
                        {% endif %}
            
                        {% if selected_feature and selected_feature != 'any' %}
                        <span class="badge bg-primary me-1">Feature: {{ selected_feature }}</span>
                        {% endif %}
                    {% endif %}
                </div>
            </div>

        <!-- Visualizations container (keep this part) -->
        {% if visualizations %}
        <div class="card mb-4" style="border: none">
            <div id="visualization-container">
                {% if visualizations.platform_pie %}
                <div id="platform-chart-container" class="visualization-chart" style="display: none;">
                    <div id="platform-chart" style="width:100%; height:400px;"></div>
                </div>
                {% endif %}
                {% if visualizations.type_pie %}
                <div id="type-chart-container" class="visualization-chart" style="display: none;">
                    <div id="type-chart" style="width:100%; height:400px;"></div>
                </div>
                {% endif %}
                {% if visualizations.sentiment_bar %}
                <div id="sentiment-chart-container" class="visualization-chart" style="display: none;">
                    <div id="sentiment-chart" style="width:100%; height:400px;"></div>
                </div>
                {% endif %}
                {% if visualizations.time_series %}
                <div id="time-chart-container" class="visualization-chart" style="display: none;">
                    <div id="time-chart" style="width:100%; height:400px;"></div>
                </div>
                {% endif %}
            </div>
        </div>
        {% endif %}


        <!-- Search results -->
        <div class="card mb-4">
            <div class="card-header bg-light d-flex justify-content-between align-items-center">
                <h5 class="mb-0">
                {% if num_found > 0 %}
                    Documents ({{ start + 1 }}-{{ start + results|length }} of {{ num_found }})
                {% else %}
                    No Documents Found
                {% endif %}
                </h5>
                <div class="d-flex align-items-center">
                    <span class="me-2">Sort by:</span>
                    <div class="dropdown bg-white">
                        <button class="btn btn-sm btn-outline-secondary dropdown-toggle" type="button" id="sortDropdown" data-bs-toggle="dropdown" aria-expanded="false">
                            {% if sort == 'created_at asc' %}
                                Date Ascending
                            {% elif sort == 'created_at desc' %}
                                Date Descending
                            {% else %}
                                Relavance
                            {% endif %}
                        </button>
                        <ul class="dropdown-menu dropdown-menu-end" aria-labelledby="sortDropdown">
                            <li><a class="dropdown-item" href="/search?q={{ query|urlencode }}&start=0&rows={{ rows }}&sort=created_at asc{% if selected_platform %}&platform={{ selected_platform|urlencode }}{% endif %}{% if selected_type %}&type={{ selected_type|urlencode }}{% endif %}{% if selected_sentiment %}&sentiment={{ selected_sentiment|urlencode }}{% endif %}{% if selected_feature and selected_feature != 'any' %}&feature={{ selected_feature|urlencode }}{% endif %}{% if start_date %}&start_date={{ start_date|urlencode }}{% endif %}{% if end_date %}&end_date={{ end_date|urlencode }}{% endif %}">Date Ascending</a></li>
                            <li><a class="dropdown-item" href="/search?q={{ query|urlencode }}&start=0&rows={{ rows }}&sort=created_at desc{% if selected_platform %}&platform={{ selected_platform|urlencode }}{% endif %}{% if selected_type %}&type={{ selected_type|urlencode }}{% endif %}{% if selected_sentiment %}&sentiment={{ selected_sentiment|urlencode }}{% endif %}{% if selected_feature and selected_feature != 'any' %}&feature={{ selected_feature|urlencode }}{% endif %}{% if start_date %}&start_date={{ start_date|urlencode }}{% endif %}{% if end_date %}&end_date={{ end_date|urlencode }}{% endif %}">Date Descending</a></li>
                            <li><a class="dropdown-item" href="/search?q={{ query|urlencode }}&start=0&rows={{ rows }}&sort=score desc{% if selected_platform %}&platform={{ selected_platform|urlencode }}{% endif %}{% if selected_type %}&type={{ selected_type|urlencode }}{% endif %}{% if selected_sentiment %}&sentiment={{ selected_sentiment|urlencode }}{% endif %}{% if selected_feature and selected_feature != 'any' %}&feature={{ selected_feature|urlencode }}{% endif %}{% if start_date %}&start_date={{ start_date|urlencode }}{% endif %}{% if end_date %}&end_date={{ end_date|urlencode }}{% endif %}">Relavance</a></li>
                        </ul>
                    </div>
                </div>
            </div>
            <div class="card-body p-0">
                <div class="list-group list-group-flush">
                    {% for doc in results %}
                    <a href="/document/{{ doc.id }}" class="list-group-item p-3 text-decoration-none text-dark">
                        {% if doc.title %}
                        <div class="d-flex justify-content-between align-items-start">
                            <h5 class="mb-1">
<<<<<<< HEAD
                                {{ doc.title
                                    | replace('+', '')
                                    | replace("['", '')
                                    | replace("']", '')
                                    | replace('["', '')
                                    | replace('"]', '') }}
=======
                                <a href="/document/{{ doc.id }}">
                                    {% if doc.title %}
                                        {{ doc.title
                                            | replace('+', '')
                                            | replace("['", '')
                                            | replace("']", '')
                                            | replace('["', '')
                                            | replace('"]', '') }}
                                    {% elif doc.text is sequence and doc.text is not string %} 
                                        {% if doc.text.0|length > 100 %}
                                            {{doc.text.0[:100]}} ...
                                            {% else %}
                                            {{doc.text.0}}
                                            {% endif %}
                                    {% endif %}
                                </a>
>>>>>>> 9b6a2a81
                            </h5>
                            <div>
                                {% if doc.platform %} 
                                <span class="platform-tag platform-{{ doc.platform|lower|replace('+', '')|replace(' ', '')|replace("['",'')|replace("']",'')|replace('["','')|replace('"]','') }}">
                                    {{ doc.platform|join(', ') }}
<<<<<<< HEAD
=======
                                </span>
                                {% endif %}

                                <!-- {% if doc.type %}
                                <span class="badge bg-dark">
                                    {{ doc.type|join(', ') }}  
>>>>>>> 9b6a2a81
                                </span>
                                {% endif %} -->

                            </div>
                        </div>
<<<<<<< HEAD
                        {% else %}
                        <div class="d-flex justify-content-end">
                            {% if doc.platform %} 
                            <span class="platform-tag platform-{{ doc.platform|lower|replace('+', '')|replace(' ', '')|replace("['",'')|replace("']",'')|replace('["','')|replace('"]','') }}">
                                {{ doc.platform|join(', ') }}
                            </span>
                            {% endif %}
                        </div>
                        {% endif %}
                    
                        <p class="fw-light {% if not doc.title %}mt-0{% else %}mb-1{% endif %} fst-italic">
                            {% if doc.title %}
                                {% if doc.text is sequence and doc.text is not string %}
                                    {% if doc.text[0]|length > 100 %}
                                        {{ doc.text[0][:100] }} ...
                                    {% else %}
                                        {{ doc.text[0] }}
                                    {% endif %}
                                {% elif doc.text %}
                                    {% if doc.text|length > 100 %}
                                        {{ doc.text[:100] }} ...
                                    {% else %}
                                        {{ doc.text }}
                                    {% endif %}
                                {% endif %}
                            {% else %}
                                {{ doc.text[0] if doc.text else doc.text }}
                            {% endif %}
=======

                        <p class="fw-light mb-1 fst-italic">
                            {% if doc.text is sequence and doc.text is not string %}
                                {% if doc.text[0]|length > 100 %}
                                    {{ doc.text[0][:100] }} ...
                                {% else %}
                                    {{ doc.text[0] }}
                                {% endif %}
                            {% elif doc.text %}
                                {% if doc.text|length > 100 %}
                                    {{ doc.text[:100] }} ...
                                {% else %}
                                    {{ doc.text }}
                                {% endif %}
                            {% endif %}                        
>>>>>>> 9b6a2a81
                        </p>
                    
                        <div class="d-flex justify-content-between align-items-center mt-2">
                            <div>
                                {% if doc.sentiment %}
                                <span class="badge 
                                {% if 'positive' in doc.sentiment %}bg-success
                                {% elif 'negative' in doc.sentiment %}bg-danger
                                {% else %}bg-secondary
                                {% endif %}">
<<<<<<< HEAD
                    
=======

>>>>>>> 9b6a2a81
                                {{ doc.sentiment|replace("['",'')|replace("']",'')|replace('["','')|replace('"]','') }}
                                </span>
                                {% endif %}
                    
                                {% if doc.created_at %}
<<<<<<< HEAD
                                <small class="text-muted ms-2">{{ doc.created_at_formatted }}</small>
=======
                                <small class="text-muted ms-2">{{ doc.created_at|replace('T', ' ')|replace('Z', '')|replace("['",'')|replace("']",'') }}</small>
>>>>>>> 9b6a2a81
                                {% endif %}
                    
                                {% if doc.author %}
                                <small class="text-muted ms-2">by: {{ doc.author|join(', ') }}</small>
<<<<<<< HEAD
=======
                                {% endif %}
                            </div>

                            <div>
                                {% if doc.content_quality or doc.pricing or doc.ui_ux or doc.technical or doc.customer_service %}
                                <span class="badge bg-info" title="Has feature analysis">
                                    <i class="bi bi-graph-up"></i> Analysis Available
                                </span>
>>>>>>> 9b6a2a81
                                {% endif %}
                            </div>
                        </div>
                    </a>
                    {% endfor %}
                </div>
            </div>

            {% if num_found > 0 %}
                <div class="card-footer">
                    <nav aria-label="Search result pagination">
                        <ul class="pagination justify-content-center mb-0">
                            {% if start > 0 %}
                                <li class="page-item">
                                    <a class="page-link" href="/search?q={{ query|urlencode }}&start={{ start - rows }}&rows={{ rows }}{% if selected_platform %}&platform={{ selected_platform|urlencode }}{% endif %}{% if selected_type %}&type={{ selected_type|urlencode }}{% endif %}{% if selected_sentiment %}&sentiment={{ selected_sentiment|urlencode }}{% endif %}{% if selected_feature and selected_feature != 'any' %}&feature={{ selected_feature|urlencode }}{% endif %}{% if start_date %}&start_date={{ start_date|urlencode }}{% endif %}{% if end_date %}&end_date={{ end_date|urlencode }}{% endif %}">Previous</a>
                                </li>
                            {% else %}
                                <li class="page-item disabled">
                                    <span class="page-link">Previous</span>
                                </li>
                            {% endif %}

                            {% for page in range((num_found // rows)|int + 1) %}
                                {% if page < 10 %}  <!-- Limit to first 10 pages to avoid huge pagination -->
                                    <li class="page-item {% if page * rows == start %}active{% endif %}">
                                        <a class="page-link" href="/search?q={{ query|urlencode }}&start={{ page * rows }}&rows={{ rows }}{% if selected_platform %}&platform={{ selected_platform|urlencode }}{% endif %}{% if selected_type %}&type={{ selected_type|urlencode }}{% endif %}{% if selected_sentiment %}&sentiment={{ selected_sentiment|urlencode }}{% endif %}{% if selected_feature and selected_feature != 'any' %}&feature={{ selected_feature|urlencode }}{% endif %}{% if start_date %}&start_date={{ start_date|urlencode }}{% endif %}{% if end_date %}&end_date={{ end_date|urlencode }}{% endif %}">{{ page + 1 }}</a>
                                    </li>
                                {% endif %}
                            {% endfor %}

                            {% if start + rows < num_found %}
                                <li class="page-item">
                                    <a class="page-link" href="/search?q={{ query|urlencode }}&start={{ start + rows }}&rows={{ rows }}{% if selected_platform %}&platform={{ selected_platform|urlencode }}{% endif %}{% if selected_type %}&type={{ selected_type|urlencode }}{% endif %}{% if selected_sentiment %}&sentiment={{ selected_sentiment|urlencode }}{% endif %}{% if selected_feature and selected_feature != 'any' %}&feature={{ selected_feature|urlencode }}{% endif %}{% if start_date %}&start_date={{ start_date|urlencode }}{% endif %}{% if end_date %}&end_date={{ end_date|urlencode }}{% endif %}">Next</a>
                                </li>
                            {% else %}
                                <li class="page-item disabled">
                                    <span class="page-link">Next</span>
                                </li>
                            {% endif %}
                        </ul>
                    </nav>
                </div>
            {% endif %}
        </div>
    </div>
</div>

<script>
    document.addEventListener('DOMContentLoaded', function() {
        // Initialize all charts (hidden by default)
        {% if visualizations.platform_pie %}
        const platformChart = JSON.parse('{{ visualizations.platform_pie|safe }}');
        Plotly.newPlot('platform-chart', platformChart.data, platformChart.layout);
        {% endif %}

        {% if visualizations.type_pie %}
        const typeChart = JSON.parse('{{ visualizations.type_pie|safe }}');
        Plotly.newPlot('type-chart', typeChart.data, typeChart.layout);
        {% endif %}

        {% if visualizations.sentiment_bar %}
        const sentimentChart = JSON.parse('{{ visualizations.sentiment_bar|safe }}');
        Plotly.newPlot('sentiment-chart', sentimentChart.data, sentimentChart.layout);
        {% endif %}

        {% if visualizations.time_series %}
        const timeChart = JSON.parse('{{ visualizations.time_series|safe }}');
        Plotly.newPlot('time-chart', timeChart.data, timeChart.layout);
        {% endif %}

        // Handle dropdown change
        const select = document.getElementById('visualization-select');
        const containers = document.querySelectorAll('.visualization-chart');

        select.addEventListener('change', function() {
            const selectedValue = this.value;

            // Hide all charts
            containers.forEach(container => {
                container.style.display = 'none';
            });

            // Show the selected chart and resize it
            if (selectedValue) {
                const selectedContainer = document.getElementById(`${selectedValue}-chart-container`);
                if (selectedContainer) {
                    selectedContainer.style.display = 'block';
                    const chartDiv = document.getElementById(`${selectedValue}-chart`);
                    Plotly.Plots.resize(chartDiv); // Resize to ensure proper rendering
                }
            }
        });
    });
</script>
{% endblock %}<|MERGE_RESOLUTION|>--- conflicted
+++ resolved
@@ -260,51 +260,21 @@
                         {% if doc.title %}
                         <div class="d-flex justify-content-between align-items-start">
                             <h5 class="mb-1">
-<<<<<<< HEAD
                                 {{ doc.title
                                     | replace('+', '')
                                     | replace("['", '')
                                     | replace("']", '')
                                     | replace('["', '')
                                     | replace('"]', '') }}
-=======
-                                <a href="/document/{{ doc.id }}">
-                                    {% if doc.title %}
-                                        {{ doc.title
-                                            | replace('+', '')
-                                            | replace("['", '')
-                                            | replace("']", '')
-                                            | replace('["', '')
-                                            | replace('"]', '') }}
-                                    {% elif doc.text is sequence and doc.text is not string %} 
-                                        {% if doc.text.0|length > 100 %}
-                                            {{doc.text.0[:100]}} ...
-                                            {% else %}
-                                            {{doc.text.0}}
-                                            {% endif %}
-                                    {% endif %}
-                                </a>
->>>>>>> 9b6a2a81
                             </h5>
                             <div>
                                 {% if doc.platform %} 
                                 <span class="platform-tag platform-{{ doc.platform|lower|replace('+', '')|replace(' ', '')|replace("['",'')|replace("']",'')|replace('["','')|replace('"]','') }}">
                                     {{ doc.platform|join(', ') }}
-<<<<<<< HEAD
-=======
                                 </span>
                                 {% endif %}
-
-                                <!-- {% if doc.type %}
-                                <span class="badge bg-dark">
-                                    {{ doc.type|join(', ') }}  
->>>>>>> 9b6a2a81
-                                </span>
-                                {% endif %} -->
-
                             </div>
                         </div>
-<<<<<<< HEAD
                         {% else %}
                         <div class="d-flex justify-content-end">
                             {% if doc.platform %} 
@@ -333,23 +303,6 @@
                             {% else %}
                                 {{ doc.text[0] if doc.text else doc.text }}
                             {% endif %}
-=======
-
-                        <p class="fw-light mb-1 fst-italic">
-                            {% if doc.text is sequence and doc.text is not string %}
-                                {% if doc.text[0]|length > 100 %}
-                                    {{ doc.text[0][:100] }} ...
-                                {% else %}
-                                    {{ doc.text[0] }}
-                                {% endif %}
-                            {% elif doc.text %}
-                                {% if doc.text|length > 100 %}
-                                    {{ doc.text[:100] }} ...
-                                {% else %}
-                                    {{ doc.text }}
-                                {% endif %}
-                            {% endif %}                        
->>>>>>> 9b6a2a81
                         </p>
                     
                         <div class="d-flex justify-content-between align-items-center mt-2">
@@ -360,36 +313,16 @@
                                 {% elif 'negative' in doc.sentiment %}bg-danger
                                 {% else %}bg-secondary
                                 {% endif %}">
-<<<<<<< HEAD
-                    
-=======
-
->>>>>>> 9b6a2a81
                                 {{ doc.sentiment|replace("['",'')|replace("']",'')|replace('["','')|replace('"]','') }}
                                 </span>
                                 {% endif %}
                     
                                 {% if doc.created_at %}
-<<<<<<< HEAD
                                 <small class="text-muted ms-2">{{ doc.created_at_formatted }}</small>
-=======
-                                <small class="text-muted ms-2">{{ doc.created_at|replace('T', ' ')|replace('Z', '')|replace("['",'')|replace("']",'') }}</small>
->>>>>>> 9b6a2a81
                                 {% endif %}
                     
                                 {% if doc.author %}
                                 <small class="text-muted ms-2">by: {{ doc.author|join(', ') }}</small>
-<<<<<<< HEAD
-=======
-                                {% endif %}
-                            </div>
-
-                            <div>
-                                {% if doc.content_quality or doc.pricing or doc.ui_ux or doc.technical or doc.customer_service %}
-                                <span class="badge bg-info" title="Has feature analysis">
-                                    <i class="bi bi-graph-up"></i> Analysis Available
-                                </span>
->>>>>>> 9b6a2a81
                                 {% endif %}
                             </div>
                         </div>
